{erl_opts, [debug_info,
            fail_on_warning,
<<<<<<< HEAD
            {platform_define, "^[0-9]+", namespaced_types},
            {platform_define, "R16B01|R16B02|17", long_schedule},
            {parse_transform, lager_transform}]}.
{eunit_opts, [verbose]}.
{deps, [
        {cuttlefish, ".*", {git, "git://github.com/basho/cuttlefish.git", {tag, "2.0.1"}}}
=======
            {platform_define, "R16B01|R16B02|17", 'long_schedule'},
            {parse_transform, lager_transform}]}.
{eunit_opts, [verbose]}.
{deps, [
        {cuttlefish, ".*", {git, "git://github.com/basho/cuttlefish.git", {branch, "2.0"}}}
>>>>>>> 5373f8ac
       ]}.<|MERGE_RESOLUTION|>--- conflicted
+++ resolved
@@ -1,17 +1,9 @@
 {erl_opts, [debug_info,
             fail_on_warning,
-<<<<<<< HEAD
             {platform_define, "^[0-9]+", namespaced_types},
             {platform_define, "R16B01|R16B02|17", long_schedule},
             {parse_transform, lager_transform}]}.
 {eunit_opts, [verbose]}.
 {deps, [
-        {cuttlefish, ".*", {git, "git://github.com/basho/cuttlefish.git", {tag, "2.0.1"}}}
-=======
-            {platform_define, "R16B01|R16B02|17", 'long_schedule'},
-            {parse_transform, lager_transform}]}.
-{eunit_opts, [verbose]}.
-{deps, [
-        {cuttlefish, ".*", {git, "git://github.com/basho/cuttlefish.git", {branch, "2.0"}}}
->>>>>>> 5373f8ac
+        {cuttlefish, ".*", {git, "git://github.com/basho/cuttlefish.git", {tag, "2.0.3"}}}
        ]}.