<<<<<<< HEAD
{erl_opts, [debug_info, fail_on_warning, {parse_transform, lager_transform}]}.
{eunit_opts, [verbose]}.
{deps, [
        {cuttlefish, ".*", {git, "git://github.com/basho/cuttlefish.git", {branch, "develop"}}}
       ]}.
=======
{erl_opts, [debug_info,
            fail_on_warning,
            {platform_define, "R16B01|R16B02", 'long_schedule'}]}.

{erl_opts, [warn_unused_vars,
            warn_export_all,
            warn_shadow_vars,
            warn_unused_import,
            warn_unused_function,
            warn_bif_clash,
            warn_unused_record,
            warn_deprecated_function,
            warn_obsolete_guard,
            strict_validation,
            warn_export_vars,
            warn_exported_vars,
            %% warn_missing_spec,
            warn_untyped_record]}.
>>>>>>> 719f936f
<|MERGE_RESOLUTION|>--- conflicted
+++ resolved
@@ -1,26 +1,8 @@
-<<<<<<< HEAD
-{erl_opts, [debug_info, fail_on_warning, {parse_transform, lager_transform}]}.
+{erl_opts, [debug_info,
+            fail_on_warning,
+            {platform_define, "R16B01|R16B02", 'long_schedule'},
+            {parse_transform, lager_transform}]}.
 {eunit_opts, [verbose]}.
 {deps, [
         {cuttlefish, ".*", {git, "git://github.com/basho/cuttlefish.git", {branch, "develop"}}}
-       ]}.
-=======
-{erl_opts, [debug_info,
-            fail_on_warning,
-            {platform_define, "R16B01|R16B02", 'long_schedule'}]}.
-
-{erl_opts, [warn_unused_vars,
-            warn_export_all,
-            warn_shadow_vars,
-            warn_unused_import,
-            warn_unused_function,
-            warn_bif_clash,
-            warn_unused_record,
-            warn_deprecated_function,
-            warn_obsolete_guard,
-            strict_validation,
-            warn_export_vars,
-            warn_exported_vars,
-            %% warn_missing_spec,
-            warn_untyped_record]}.
->>>>>>> 719f936f
+       ]}.