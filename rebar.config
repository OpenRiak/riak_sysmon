--- conflicted
+++ resolved
@@ -1,12 +1,8 @@
 {erl_opts, [debug_info,
             fail_on_warning,
-            {platform_define, "R16B01|R16B02", 'long_schedule'},
+            {platform_define, "R16B01|R16B02|17", 'long_schedule'},
             {parse_transform, lager_transform}]}.
 {eunit_opts, [verbose]}.
 {deps, [
-<<<<<<< HEAD
         {cuttlefish, ".*", {git, "git://github.com/basho/cuttlefish.git", {branch, "2.0"}}}
-=======
-        {cuttlefish, ".*", {git, "git://github.com/basho/cuttlefish.git", {branch, "develop"}}}
->>>>>>> 00c1e15b
        ]}.